--- conflicted
+++ resolved
@@ -1,15 +1,9 @@
-<<<<<<< HEAD
-import * as anchor from '@coral-xyz/anchor';
-import { PublicKey, SystemProgram } from '@solana/web3.js';
-import { Program } from '@coral-xyz/anchor';
-import { Attestso } from '../target/types/attestso'; 
-import { customExpect } from './expect-util';
-=======
 import * as anchor from '@coral-xyz/anchor'
 import { PublicKey, SystemProgram } from '@solana/web3.js'
 import { Program } from '@coral-xyz/anchor'
 import { Attestso } from '../target/types/attestso'
->>>>>>> a914cfb5
+import { expect } from './expect-util';
+
 
 describe('attestso', () => {
   // Configure the client to use the local cluster.
@@ -70,17 +64,10 @@
     )
 
     // Check if the authority was registered correctly.
-<<<<<<< HEAD
     const authorityAccount = await program.account.authorityRecord.fetch(authorityRecordPDA);
-    customExpect(authorityAccount.authority.toBase58()).to.equal(authorityKeypair.publicKey.toBase58());
-    customExpect(authorityAccount.isVerified).to.be.false;
+    expect(authorityAccount.authority.toBase58()).to.equal(authorityKeypair.publicKey.toBase58());
+    expect(authorityAccount.isVerified).to.be.false;
   });
-=======
-    const authorityAccount = await program.account.authorityRecord.fetch(authorityRecordPDA)
-    expect(authorityAccount.authority.toBase58()).to.equal(authorityKeypair.publicKey.toBase58())
-    expect(authorityAccount.isVerified).to.be.false
-  })
->>>>>>> a914cfb5
 
   // Test 3: Update authority verification status.
   it('Verifies an authority', async () => {
@@ -106,15 +93,9 @@
     )
 
     // Verify that the authority's status is updated.
-<<<<<<< HEAD
     const authorityAccount = await program.account.authorityRecord.fetch(authorityRecordPDA);
-    customExpect(authorityAccount.isVerified).to.be.true;
+    expect(authorityAccount.isVerified).to.be.true;
   });
-=======
-    const authorityAccount = await program.account.authorityRecord.fetch(authorityRecordPDA)
-    expect(authorityAccount.isVerified).to.be.true
-  })
->>>>>>> a914cfb5
 
   // Test 4: Register a new schema.
   it('Registers a new schema', async () => {
@@ -149,28 +130,18 @@
     // tx returns a UID which is a public key, update schemaUID with it
 
     // Check that the schema data is saved correctly.
-<<<<<<< HEAD
+
     const schemaAccount = await program.account.schemaData.fetch(schemaDataPDA);
-    customExpect(schemaAccount.schema).to.equal(schemaContent);
+    expect(schemaAccount.schema).to.equal(schemaContent);
     if (resolverAddress) {
-      customExpect(schemaAccount.resolver.toBase58()).to.equal(resolverAddress.toBase58());
+      expect(schemaAccount.resolver.toBase58()).to.equal(resolverAddress.toBase58());
     } else {
-      customExpect(schemaAccount.resolver).to.be.null;
+      expect(schemaAccount.resolver).to.be.null;
     }
-    customExpect(schemaAccount.revocable).to.be.true;
-    customExpect(schemaAccount.deployer.toBase58()).to.equal(authorityKeypair.publicKey.toBase58());
+    expect(schemaAccount.revocable).to.be.true;
+    expect(schemaAccount.deployer.toBase58()).to.equal(authorityKeypair.publicKey.toBase58());
   });
-=======
-    const schemaAccount = await program.account.schemaData.fetch(schemaDataPDA)
-    expect(schemaAccount.schema).to.equal(schemaContent)
-    if (resolverAddress) {
-      expect(schemaAccount.resolver.toBase58()).to.equal(resolverAddress.toBase58())
-    } else {
-      expect(schemaAccount.resolver).to.be.null
-    }
-    expect(schemaAccount.revocable).to.be.true
-    expect(schemaAccount.deployer.toBase58()).to.equal(authorityKeypair.publicKey.toBase58())
-  })
+
 
   it('Fails when registering a schema with the same variables', async () => {
     const schemaName = 'example-schema'
@@ -198,7 +169,7 @@
       )
     }
   })
->>>>>>> a914cfb5
+
 
   // Test 5: Fetch an existing schema.
   it('Fetches a schema using UID', async () => {
@@ -207,14 +178,7 @@
     console.log('[Fetches a schema using UID::Fetched Schema:', schemaAccount)
 
     // Verify schema details.
-<<<<<<< HEAD
-    customExpect(schemaAccount.schema).to.equal('{"name": "example", "type": "object"}');
-    customExpect(schemaAccount.deployer.toBase58()).to.equal(authorityKeypair.publicKey.toBase58());
+    expect(schemaAccount.schema).to.equal('{"name": "example", "type": "object"}');
+    expect(schemaAccount.deployer.toBase58()).to.equal(authorityKeypair.publicKey.toBase58());
   });
-});
-=======
-    expect(schemaAccount.schema).to.equal('{"name": "example", "type": "object"}')
-    expect(schemaAccount.deployer.toBase58()).to.equal(authorityKeypair.publicKey.toBase58())
-  })
-})
->>>>>>> a914cfb5
+});