{
  "name": "@attestprotocol/stellar",
  "description": "Stellar Attestation Service",
  "version": "1.5.2",
  "author": "",
  "dependencies": {
<<<<<<< HEAD
    "@stellar/stellar-sdk": "14.0.0-rc.3",
    "buffer": "6.0.3"
  },
"devDependencies": {
  "tap": "^21.1.0",
  "typescript": "^5.6.2"
=======
    "@stellar/stellar-sdk": "^13.3.0",
    "buffer": "6.0.3"
  },
  "devDependencies": {
    "@types/node": "^24.2.1",
    "typescript": "^5.6.2",
    "vitest": "^3.2.4"
>>>>>>> dc722e4f
  },
  "keywords": [],
  "license": "MIT",
  "main": "scripts/run.mjs",
  "publishConfig": {
    "access": "public"
  },
  "scripts": {
    "start": "node scripts/run.mjs",
    "test": "vitest"
  },
  "type": "module"
}<|MERGE_RESOLUTION|>--- conflicted
+++ resolved
@@ -4,14 +4,6 @@
   "version": "1.5.2",
   "author": "",
   "dependencies": {
-<<<<<<< HEAD
-    "@stellar/stellar-sdk": "14.0.0-rc.3",
-    "buffer": "6.0.3"
-  },
-"devDependencies": {
-  "tap": "^21.1.0",
-  "typescript": "^5.6.2"
-=======
     "@stellar/stellar-sdk": "^13.3.0",
     "buffer": "6.0.3"
   },
@@ -19,7 +11,6 @@
     "@types/node": "^24.2.1",
     "typescript": "^5.6.2",
     "vitest": "^3.2.4"
->>>>>>> dc722e4f
   },
   "keywords": [],
   "license": "MIT",
