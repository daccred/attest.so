target/
/.sccache/
.DS_Store
.soroban
test_snapshots
<<<<<<< HEAD
.tap
=======
*.tap
>>>>>>> edd00eae
<|MERGE_RESOLUTION|>--- conflicted
+++ resolved
@@ -3,8 +3,4 @@
 .DS_Store
 .soroban
 test_snapshots
-<<<<<<< HEAD
-.tap
-=======
-*.tap
->>>>>>> edd00eae
+.tap