import t from 'tap'
import {
  Keypair,
  TransactionBuilder,
  Operation,
  Networks,
  scValToNative,
  xdr,
  Address,
  Contract,
  SorobanRpc,
  Account,
  TimeoutInfinite,
  BASE_FEE,
  hash,
  StrKey,
} from '@stellar/stellar-sdk'
import fs from 'fs'
import path from 'path'
import { fileURLToPath } from 'url'
import { randomBytes } from 'crypto'

/* -----------------------------------------------------------------
/--- Test Setup --------------------------------------------------*/
const __filename = fileURLToPath(import.meta.url)
const __dirname = path.dirname(__filename)

// Increase timeout to 90 seconds to allow for longer transactions
t.setTimeout(90000)
/* -----------------------------------------------------------------
/ -----------------------------------------------------------------*/

// --- Environment Loading ---
function parseEnv(env) {
  const envMap = {}
  for (const line of env.split('\n')) {
    // Skip comments and empty lines
    if (line && !line.trim().startsWith('#')) {
      // Remove potential 'export ' prefix
      const trimmedLine = line.replace(/^\s*export\s+/, '')
      const [key, ...valueParts] = trimmedLine.split('=')
      // Check if key exists after split
      if (key) {
        // Remove potential quotes around the value
        let value = valueParts.join('=').trim()
        if (value.startsWith('"') && value.endsWith('"')) {
          value = value.substring(1, value.length - 1)
        } else if (value.startsWith("'") && value.endsWith("'")) {
          value = value.substring(1, value.length - 1)
        }
        envMap[key.trim()] = value
      }
    }
  }
  return envMap
}

function loadEnv(envPath) {
  try {
    const env = fs.readFileSync(envPath, { encoding: 'utf8' })
    return parseEnv(env)
  } catch (err) {
    console.error(`Error loading environment file at ${envPath}:`, err)
    process.exit(1) // Exit if env loading fails
  }
}

// Update the path to point to env.sh in the parent directory
const envPath = path.join(__dirname, '..', 'env.sh')
const env = loadEnv(envPath)
// Ensure the variable names match those in env.sh
const SECRET_KEY = env.ADMIN_SECRET_KEY || env.SECRET_KEY // Adjust if needed
const RPC_URL = env.SOROBAN_RPC_URL // Use the correct variable name from env.sh

if (!SECRET_KEY || !RPC_URL) {
  console.error('Error: SECRET_KEY (or ADMIN_SECRET_KEY) and SOROBAN_RPC_URL must be set in env.sh')
  process.exit(1)
}

// --- Load deployments ---
const deploymentsPath = path.join(__dirname, '..', 'deployments.json')
let deployments
let PROTOCOL_CONTRACT_ID
try {
  deployments = JSON.parse(fs.readFileSync(deploymentsPath, 'utf8'))
  PROTOCOL_CONTRACT_ID = deployments.testnet.protocol.id
  if (!PROTOCOL_CONTRACT_ID) throw new Error('Protocol contract ID not found')
} catch (err) {
  console.error('Error loading deployments.json:', err)
  process.exit(1)
}

// --- Stellar SDK Setup ---
const server = new SorobanRpc.Server(RPC_URL, { allowHttp: true })
const source = Keypair.fromSecret(SECRET_KEY)
const sourceAddress = source.publicKey()
const protocolContract = new Contract(PROTOCOL_CONTRACT_ID)

// --- Helper Function ---
async function invokeContract(operation, sourceKeypair, expectSuccess = true) {
  console.log('Fetching latest account details for sequence number...')
  const account = await server.getAccount(sourceKeypair.publicKey())
  console.log(`Using account sequence number: ${account.sequenceNumber()}`)

  const tx = new TransactionBuilder(account, {
    fee: '1000000', // Keep increased fee
    networkPassphrase: Networks.TESTNET,
  })
    .addOperation(operation)
    .setTimeout(TimeoutInfinite)
    .build()

  // Revert to using simulateTransaction first
  let sim
  try {
    sim = await server.simulateTransaction(tx)
  } catch (error) {
    // Log simulation errors originating from simulateTransaction call itself
    console.error('Transaction simulation failed:', error?.response?.data || error)
    throw error // Re-throw after logging
  }

  // Check for simulation errors *returned* in the response
  if (!expectSuccess && sim.error) {
    console.log('Expected simulation error occurred:', sim.error)
    return sim // Return simulation error if expected
  }
  if (sim.error) {
    console.error('Simulation Error: Found error in simulation response:', sim.error)
    if (sim.result?.sorobanDiagnostics) {
      try {
        const diagnostics = xdr.DiagnosticEvent.fromXDR(sim.result.sorobanDiagnostics, 'base64')
        console.error('Soroban Diagnostics:', JSON.stringify(diagnostics, null, 2))
      } catch (diagError) {
        console.error('Failed to decode Soroban diagnostics:', diagError)
      }
    }
    throw new Error('Transaction simulation failed unexpectedly.')
  } else if (!sim.result) {
    // Handle cases where simulation succeeded but has no result (shouldn't usually happen for invokes)
    console.warn('Simulation succeeded but no result found:', sim)
  }
  // Simulation seems successful, assemble the transaction using simulation results
  console.log('Simulation successful. Assembling transaction...')
  const preparedTx = SorobanRpc.assembleTransaction(tx, sim).build()

  console.log('Signing prepared transaction...')
  preparedTx.sign(sourceKeypair)

  try {
    console.log('Submitting signed transaction...')
    const sendResponse = await server.sendTransaction(preparedTx)

    // --- Improved Immediate Error Handling ---
    if (sendResponse.status === 'ERROR' || sendResponse.status === 'FAILED') {
      console.error('Transaction submission failed immediately:', sendResponse)
      let detailedError = `Transaction submission failed with status: ${sendResponse.status}`
      // Directly inspect the errorResult object provided by the SDK
      if (sendResponse.errorResult) {
        console.error(
          'Detailed Submission Error Object:',
          JSON.stringify(sendResponse.errorResult, null, 2)
        )
        try {
          // Access the result codes directly from the object structure
          const txResult = sendResponse.errorResult._attributes?.result // Access the result ChildUnion
          if (txResult) {
            detailedError += ` - Result Code: ${txResult._switch?.name || 'Unknown'}`
            // Check if there are operation results
            const opResults = txResult._value?.results ? txResult._value.results() : null // Access nested results if they exist
            if (opResults && opResults.length > 0) {
              const opResultDetails = opResults[0]?._attributes?.tr // Access the tr attribute of the first op result
              if (opResultDetails) {
                detailedError += ` - Op Result: ${opResultDetails._switch?.name || 'Unknown'}`
                // Further drill down for invoke errors if possible (structure might vary)
                if (opResultDetails._arm === 'invokeHostFunctionResult' && opResultDetails._value) {
                  detailedError += ` -> ${opResultDetails._value._switch?.name || 'UnknownInvokeResult'}`
                }
              }
            }
          }
        } catch (inspectionError) {
          console.error('Failed to inspect submission error object:', inspectionError)
          detailedError += ' - Failed to inspect detailed error object.'
        }
      }
      throw new Error(detailedError) // Throw with more details
    }
    // --- End Improved Error Handling ---

    // If status is not ERROR/FAILED initially, start polling
    console.log(
      `Initial submission status: ${sendResponse.status}, hash: ${sendResponse.hash}. Fetching status...`
    )
    let getResponse = sendResponse
    const start = Date.now()
    const TIMEOUT_MS = 120000 // Increased timeout to 120 seconds

    // Poll while status is PENDING, NOT_FOUND, or TRY_AGAIN_LATER
    // ---> FIX: Fetch inside loop and check response before accessing status <---
    while (true) {
      if (Date.now() - start > TIMEOUT_MS) {
        console.error('Transaction timed out while polling:', getResponse)
        throw new Error(
          `Transaction ${sendResponse.hash} timed out after ${TIMEOUT_MS / 1000} seconds.`
        )
      }

      // Fetch status in each iteration
      // eslint-disable-next-line no-await-in-loop
      getResponse = await server.getTransaction(sendResponse.hash)
      console.log(`Polling... Current status: ${getResponse?.status}`)

      // Exit loop if status is no longer pending/transient
      if (
        getResponse &&
        getResponse.status !== 'PENDING' &&
        getResponse.status !== 'NOT_FOUND' &&
        getResponse.status !== 'TRY_AGAIN_LATER'
      ) {
        break
      }

      // eslint-disable-next-line no-await-in-loop
      await new Promise((resolve) => setTimeout(resolve, 3000)) // Increased poll interval to 3s
    }

    // After loop, check final status
    if (getResponse?.status !== 'SUCCESS') {
      console.error('Transaction failed:', getResponse)
      if (getResponse?.resultMetaXdr) {
        try {
          const resultMeta = xdr.TransactionMeta.fromXDR(getResponse.resultMetaXdr, 'base64')
          console.error(
            'Transaction Result Meta:',
            JSON.stringify(resultMeta.v3().sorobanMeta(), null, 2)
          )
        } catch (metaError) {
          console.error('Failed to parse resultMetaXdr:', metaError)
        }
      }
      throw new Error(`Transaction failed with status: ${getResponse?.status}`)
    }

    // Transaction Succeeded
    // Try using the convenience returnValue first
    if (getResponse?.returnValue) {
      console.log('Parsing returnValue...')
      return scValToNative(getResponse.returnValue)
    }
    // Fallback: Try parsing resultXdr if returnValue is missing (less common for success)
    else if (getResponse?.resultXdr) {
      console.warn('Attempting to parse resultXdr as returnValue was missing...')
      try {
        // Note: The exact path might need adjustment based on SDK version/response structure
        const rawResultXdr = getResponse.resultXdr.result().txResult()
        const result = xdr.TransactionResult.fromXDR(rawResultXdr, 'base64')
        if (result.result().results()[0]) {
          // Navigate through the nested structure (this path might be fragile)
          const opResult = result
            .result()
            .results()[0]
            ?.tr()
            ?.innerResultPair?.()
            ?.result?.()
            ?.results?.()[0]
            ?.tr()
            ?.invokeHostFunctionResult?.()
          if (opResult?.switch() === xdr.InvokeHostFunctionResultCode.invokeHostFunctionSuccess()) {
            console.log('Successfully parsed value from resultXdr')
            return scValToNative(opResult.success())
          } else {
            console.error(
              'Operation failed within successful transaction (parsed from resultXdr):',
              opResult
            )
            throw new Error(
              `Contract operation failed (parsed from resultXdr): ${opResult?.switch()?.name || 'Unknown'}`
            )
          }
        }
      } catch (parseError) {
        console.error('Failed to parse resultXdr even though transaction succeeded:', parseError)
        // Fall through to returning the raw response if parsing fails
      }
    }
    // If parsing failed or no return value found, return the whole response object
    console.warn('Could not parse return value, returning full response object.')
    return getResponse
  } catch (error) {
    // Catch errors during sendTransaction or getTransaction polling
    console.error('Error submitting or polling transaction:', error?.response?.data || error)
    throw error
  }
}

// --- Test Suite ---
t.test('Protocol Contract Integration Test', async (t) => {
  // Generate unique IDs for this test run
  const testRunId = randomBytes(4).toString('hex')
  // Generate a unique schema definition for this run to avoid collisions
  const schemaDefinitionString = `IntegrationTestSchema_${testRunId}(field=String)`

  // --- Correct Schema UID Calculation (matching Rust) ---
  // 1. Create ScVal representations
  const schemaDefScVal = xdr.ScVal.scvString(schemaDefinitionString)
  const authorityScVal = Address.fromString(sourceAddress).toScVal()
  // Note: Resolver is None/Void in the 'register' test case, so it's not included here, matching Rust.

  // 2. Convert ScVals to XDR buffers
  const schemaDefXdr = schemaDefScVal.toXDR()
  const authorityXdr = authorityScVal.toXDR()

  // 3. Concatenate XDR buffers
  const dataToHash = Buffer.concat([schemaDefXdr, authorityXdr])

  // 4. Hash the concatenated buffer
  const schemaUid = hash(dataToHash)
  // --- End Correct Schema UID Calculation ---

  const recipient = Keypair.random().publicKey() // Generate a random recipient for testing

  // Attestation data
  const attestationValueString = `test_value_${testRunId}`
  const attestationReferenceString = `ref_${testRunId}`

  t.before(async () => {
    // Check source account exists and has funds (basic check)
    try {
      await server.getAccount(sourceAddress)
      t.pass('Source account found on network')
    } catch (e) {
      t.fail(`Source account ${sourceAddress} not found or RPC connection failed: ${e.message}`)
      // Cannot proceed without the source account
      process.exit(1)
    }
  })

  t.test('1. Register Schema', async (t) => {
    // Match Rust signature: caller, schema_definition, resolver, revocable
    const callerAddress = Address.fromString(sourceAddress)
    const argsVec = [
      callerAddress.toScVal(), // caller: Address
      xdr.ScVal.scvString(schemaDefinitionString), // schema_definition: String
      xdr.ScVal.scvVoid(), // resolver: Option<Address> -> None
      xdr.ScVal.scvBool(true), // revocable: bool
    ]

    const invokeContractArgs = new xdr.InvokeContractArgs({
      contractAddress: Address.fromString(PROTOCOL_CONTRACT_ID).toScAddress(),
      functionName: 'register', // Correct function name
      args: argsVec,
    })
    const hostFunction = xdr.HostFunction.hostFunctionTypeInvokeContract(invokeContractArgs)
    const operation = Operation.invokeHostFunction({ func: hostFunction, auth: [] })

    try {
      // Restore original checks for the return value
      const result = await invokeContract(operation, source)
      t.ok(result, 'Schema registration transaction should succeed and return a value')
<<<<<<< HEAD
      console.log(result, 'Schema registration transaction should succeed and return a value')
      t.ok(Buffer.isBuffer(result), 'Registration result should be a buffer (schema UID)')
      console.log(Buffer.isBuffer(result), 'Registration result should be a buffer (schema UID)')
=======
      t.ok(Buffer.isBuffer(result), 'Registration result should be a buffer (schema UID)')
>>>>>>> b7970a93
      t.equal(
        result.toString('hex'),
        schemaUid.toString('hex'),
        'Returned schema UID should match calculated UID'
      )
<<<<<<< HEAD
      console.log(
        result.toString('hex'),
        schemaUid.toString('hex'),
        'Returned schema UID should match calculated UID'
      )
=======
>>>>>>> b7970a93
    } catch (error) {
      console.error('Register Schema Error:', error)
      t.fail(`Schema registration failed: ${error.message}`, { error })
    }
  })

  t.test('2. Attest to Schema', async (t) => {
    // Match Rust signature: caller, schema_uid, subject, value, reference
    const callerAddress = Address.fromString(sourceAddress)
    const subjectAddress = Address.fromString(recipient) // Use random recipient as subject
    const argsVec = [
      callerAddress.toScVal(), // caller: Address
      xdr.ScVal.scvBytes(schemaUid), // schema_uid: BytesN<32>
      subjectAddress.toScVal(), // subject: Address
      xdr.ScVal.scvString(attestationValueString), // value: String
      xdr.ScVal.scvString(attestationReferenceString), // reference: Option<String> -> Some(String)
    ]

    const invokeContractArgs = new xdr.InvokeContractArgs({
      contractAddress: Address.fromString(PROTOCOL_CONTRACT_ID).toScAddress(),
      functionName: 'attest', // Correct function name
      args: argsVec,
    })
    const hostFunction = xdr.HostFunction.hostFunctionTypeInvokeContract(invokeContractArgs)
    const operation = Operation.invokeHostFunction({ func: hostFunction, auth: [] })

    try {
      // attest returns Result<(), Error> -> void on success
      const result = await invokeContract(operation, source)
      t.ok(
        result === undefined || result === null,
        'Attestation transaction should succeed and return void'
      )
    } catch (error) {
      console.error('Attest Error Details:', error)
      t.fail(`Attestation failed: ${error.message}`, { error })
    }
  })

  t.test('3. Read Attestation', async (t) => {
    // Match Rust signature: schema_uid, subject, reference
    const subjectAddress = Address.fromString(recipient)
    const argsVec = [
      xdr.ScVal.scvBytes(schemaUid), // schema_uid: BytesN<32>
      subjectAddress.toScVal(), // subject: Address
      xdr.ScVal.scvString(attestationReferenceString), // reference: Option<String> -> Some(String)
    ]

    const invokeContractArgs = new xdr.InvokeContractArgs({
      contractAddress: Address.fromString(PROTOCOL_CONTRACT_ID).toScAddress(),
      functionName: 'get_attestation', // Correct function name
      args: argsVec,
    })
    const hostFunction = xdr.HostFunction.hostFunctionTypeInvokeContract(invokeContractArgs)
    const invokeHostFnOp = Operation.invokeHostFunction({ func: hostFunction, auth: [] })

    // Fetch account fresh for simulation tx building
    const account = await server.getAccount(source.publicKey())
    const tx = new TransactionBuilder(account, {
      fee: BASE_FEE,
      networkPassphrase: Networks.TESTNET,
    })
      .addOperation(invokeHostFnOp)
      .setTimeout(TimeoutInfinite)
      .build()

    try {
      const simResponse = await server.simulateTransaction(tx)
      t.ok(!simResponse.error, 'Read attestation simulation should succeed')
      if (simResponse.result?.retval) {
        const attestationData = scValToNative(simResponse.result.retval)
        t.ok(attestationData, 'Attestation data should be returned')

        // Verify fields based on AttestationRecord struct
        t.equal(
          attestationData.schema_uid.toString('hex'),
          schemaUid.toString('hex'),
          'Schema UID should match'
        )
        t.equal(attestationData.subject, recipient, 'Subject should match recipient')
        // Attester field is not part of AttestationRecord, remove check
        // t.equal(attestationData.attester, sourceAddress, 'Attester should match source');
        t.equal(attestationData.value, attestationValueString, 'Value should match')
        t.equal(attestationData.revoked, false, 'Attestation should not be revoked yet')
        // Add more checks if AttestationRecord has more fields (e.g., timestamp)
      } else {
        t.fail('Simulation response did not contain return value for get_attestation', {
          simResponse,
        })
      }
    } catch (error) {
      console.error('Read Attestation Simulation Error:', error)
      t.fail(`Read attestation simulation failed: ${error.message || error}`, { error })
    }
  })

  t.test('4. Revoke Attestation', async (t) => {
    // Match Rust signature: caller, schema_uid, subject, reference
    const callerAddress = Address.fromString(sourceAddress)
    const subjectAddress = Address.fromString(recipient)
    const argsVec = [
      callerAddress.toScVal(), // caller: Address
      xdr.ScVal.scvBytes(schemaUid), // schema_uid: BytesN<32>
      subjectAddress.toScVal(), // subject: Address
      xdr.ScVal.scvString(attestationReferenceString), // reference: Option<String> -> Some(String)
    ]

    const invokeContractArgs = new xdr.InvokeContractArgs({
      contractAddress: Address.fromString(PROTOCOL_CONTRACT_ID).toScAddress(),
      functionName: 'revoke_attestation', // Correct function name
      args: argsVec,
    })
    const hostFunction = xdr.HostFunction.hostFunctionTypeInvokeContract(invokeContractArgs)
    const operation = Operation.invokeHostFunction({ func: hostFunction, auth: [] })

    try {
      // revoke_attestation returns Result<(), Error> -> void on success
      const result = await invokeContract(operation, source)
      t.ok(
        result === undefined || result === null,
        'Revocation transaction should succeed and return void'
      )

      // --- Verify revocation by reading again ---
      // Match Rust signature: schema_uid, subject, reference
      const readArgsVec = [
        xdr.ScVal.scvBytes(schemaUid),
        subjectAddress.toScVal(),
        xdr.ScVal.scvString(attestationReferenceString),
      ]
      const readInvokeContractArgs = new xdr.InvokeContractArgs({
        contractAddress: Address.fromString(PROTOCOL_CONTRACT_ID).toScAddress(),
        functionName: 'get_attestation', // Correct function name
        args: readArgsVec,
      })
      const readHostFunction =
        xdr.HostFunction.hostFunctionTypeInvokeContract(readInvokeContractArgs)
      const readOp = Operation.invokeHostFunction({ func: readHostFunction, auth: [] })

      const account = await server.getAccount(source.publicKey())
      const readTx = new TransactionBuilder(account, {
        fee: BASE_FEE,
        networkPassphrase: Networks.TESTNET,
      })
        .addOperation(readOp)
        .setTimeout(TimeoutInfinite)
        .build()
      const simResponse = await server.simulateTransaction(readTx)
      t.ok(!simResponse.error, 'Post-revoke read simulation should succeed')
      if (simResponse.result?.retval) {
        const attestationData = scValToNative(simResponse.result.retval)
        t.equal(attestationData.revoked, true, 'Attestation should now be revoked')
      } else {
        t.fail('Post-revoke simulation response did not contain return value', { simResponse })
      }
    } catch (error) {
      console.error('Revoke Attestation Error:', error)
      t.fail(`Revocation failed: ${error.message}`, { error })
    }
<<<<<<< HEAD
  });
=======
  })
>>>>>>> b7970a93
})<|MERGE_RESOLUTION|>--- conflicted
+++ resolved
@@ -358,26 +358,12 @@
       // Restore original checks for the return value
       const result = await invokeContract(operation, source)
       t.ok(result, 'Schema registration transaction should succeed and return a value')
-<<<<<<< HEAD
-      console.log(result, 'Schema registration transaction should succeed and return a value')
       t.ok(Buffer.isBuffer(result), 'Registration result should be a buffer (schema UID)')
-      console.log(Buffer.isBuffer(result), 'Registration result should be a buffer (schema UID)')
-=======
-      t.ok(Buffer.isBuffer(result), 'Registration result should be a buffer (schema UID)')
->>>>>>> b7970a93
       t.equal(
         result.toString('hex'),
         schemaUid.toString('hex'),
         'Returned schema UID should match calculated UID'
       )
-<<<<<<< HEAD
-      console.log(
-        result.toString('hex'),
-        schemaUid.toString('hex'),
-        'Returned schema UID should match calculated UID'
-      )
-=======
->>>>>>> b7970a93
     } catch (error) {
       console.error('Register Schema Error:', error)
       t.fail(`Schema registration failed: ${error.message}`, { error })
@@ -537,9 +523,5 @@
       console.error('Revoke Attestation Error:', error)
       t.fail(`Revocation failed: ${error.message}`, { error })
     }
-<<<<<<< HEAD
-  });
-=======
   })
->>>>>>> b7970a93
 })