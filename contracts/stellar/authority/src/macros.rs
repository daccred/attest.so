--- conflicted
+++ resolved
@@ -148,8 +148,5 @@
         $validation
     };
 }
-<<<<<<< HEAD
-=======
 
-// Re-export macros for easier use
->>>>>>> 1e462ef7
+// Re-export macros for easier use