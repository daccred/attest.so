{
  "testnet": {
    "protocol": {
<<<<<<< HEAD
      "id": "CCPNYH42WD6FJYW26S52MWETDTGHYRJSQRXD5NU2BA6XMI6LIGBHG3RM",
      "hash": "624b8a3c2c914507860fc3385baaa2cec6e13bef916ea98cd359ae42b1c0a452",
      "timestamp": "2025-04-13T01:30:52Z"
    },
    "authority": {
      "id": "CDKWYUMQG3AXTRP33AZJ4B52EBJHJVXXI4AE2QJNJ2ARYZPDF2VN4EWY",
      "hash": "48df8450074354ad5f094e47d8449e2656a1dd3c244e3e4d5e02cb3452401102",
      "timestamp": "2025-04-13T01:30:41Z"
=======
      "id": "CBPL7XR7NNPTNSIIFWQMWLSCX3B3MM36UYX4TW3QXJKTIEA6KDLRYAQP",
      "hash": "751ca0b591b541d93a9ad08fa314dad17c34a17053957a02e29771de8d2502b8",
      "timestamp": "2025-04-12T13:21:14Z"
    },
    "authority": {
      "id": "CA4FC4MEXX532GSIGGSUDBMKF2PBA4CHSQJFCAOA3VXGQQ42MZXAOHFM",
      "hash": "6e2be8f6d71b8f26a9939e2ce805f594b6f1a8aa917a29f78aa17e3b519bef0a",
      "timestamp": "2025-04-12T13:21:06Z"
>>>>>>> edd00eae
    }
  }
}<|MERGE_RESOLUTION|>--- conflicted
+++ resolved
@@ -1,16 +1,6 @@
 {
   "testnet": {
     "protocol": {
-<<<<<<< HEAD
-      "id": "CCPNYH42WD6FJYW26S52MWETDTGHYRJSQRXD5NU2BA6XMI6LIGBHG3RM",
-      "hash": "624b8a3c2c914507860fc3385baaa2cec6e13bef916ea98cd359ae42b1c0a452",
-      "timestamp": "2025-04-13T01:30:52Z"
-    },
-    "authority": {
-      "id": "CDKWYUMQG3AXTRP33AZJ4B52EBJHJVXXI4AE2QJNJ2ARYZPDF2VN4EWY",
-      "hash": "48df8450074354ad5f094e47d8449e2656a1dd3c244e3e4d5e02cb3452401102",
-      "timestamp": "2025-04-13T01:30:41Z"
-=======
       "id": "CBPL7XR7NNPTNSIIFWQMWLSCX3B3MM36UYX4TW3QXJKTIEA6KDLRYAQP",
       "hash": "751ca0b591b541d93a9ad08fa314dad17c34a17053957a02e29771de8d2502b8",
       "timestamp": "2025-04-12T13:21:14Z"
@@ -19,7 +9,6 @@
       "id": "CA4FC4MEXX532GSIGGSUDBMKF2PBA4CHSQJFCAOA3VXGQQ42MZXAOHFM",
       "hash": "6e2be8f6d71b8f26a9939e2ce805f594b6f1a8aa917a29f78aa17e3b519bef0a",
       "timestamp": "2025-04-12T13:21:06Z"
->>>>>>> edd00eae
     }
   }
 }