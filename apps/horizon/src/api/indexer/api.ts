--- conflicted
+++ resolved
@@ -1,12 +1,6 @@
-<<<<<<< HEAD
 import express, { Request, Response, Router } from 'express';
-import { fetchAndStoreEvents, getRpcHealth } from './ledger';
+import { fetchAndStoreEvents, getRpcHealth, getLatestRPCLedgerIndex } from './ledger';
 import { getLastProcessedLedgerFromDB, connectToPostgreSQL, getDbInstance } from './db';
-=======
-import { Request, Response, Router } from 'express';
-import { fetchAndStoreEvents, getLatestRPCLedgerIndex, getRpcHealth } from './ledger';
-import { getLastProcessedLedgerFromDB } from './db';
->>>>>>> 4a4c73ec
 import { STELLAR_NETWORK, CONTRACT_ID_TO_INDEX } from './constants';
 
 const router = Router();
@@ -40,15 +34,12 @@
 
 router.get('/health', async (req: Request, res: Response) => {
   console.log('---------------- HEALTH CHECK REQUEST (api.ts) ----------------');
-<<<<<<< HEAD
   let dbStatus = 'disconnected';
   let rpcStatus = 'unknown';
-=======
->>>>>>> 4a4c73ec
   let lastLedgerDb = 0;
-  let rpcStatus = 'unknown';
+  let dbConnectionAttempted = false;
+
   try {
-<<<<<<< HEAD
     let db = await getDbInstance();
     if (db) {
       try {
@@ -84,37 +75,29 @@
       }
     }
 
-=======
-    lastLedgerDb = await getLastProcessedLedgerFromDB();
->>>>>>> 4a4c73ec
     rpcStatus = await getRpcHealth();
     const latestRPCLedger = await getLatestRPCLedgerIndex();
     res.status(200).json({
       status: 'ok',
-<<<<<<< HEAD
       database_status: dbStatus,
-=======
->>>>>>> 4a4c73ec
       soroban_rpc_status: rpcStatus,
       network: STELLAR_NETWORK,
       latest_rpc_ledger: latestRPCLedger || 'Not Available',
       indexing_contract: CONTRACT_ID_TO_INDEX || 'Not Set',
-      last_processed_ledger_in_db: lastLedgerDb
+      last_processed_ledger_in_db: lastLedgerDb,
+      db_connection_explicitly_attempted_in_health_check: dbConnectionAttempted
     });
   } catch (error: any) {
     console.error("Health check critical error:", error.message);
     res.status(500).json({
       status: 'error',
-<<<<<<< HEAD
       database_status: dbStatus,
-=======
->>>>>>> 4a4c73ec
       soroban_rpc_status: rpcStatus,
-      error: error.message
+      error: error.message,
+      db_connection_explicitly_attempted_in_health_check: dbConnectionAttempted
     });
   }
   console.log('------------------------------------------------------');
 });
 
-
-export default router; +export default router;