--- conflicted
+++ resolved
@@ -1,12 +1,6 @@
-<<<<<<< HEAD
-import { Request, Response, Router } from 'express';
-import { fetchAndStoreEvents, getLatestRPCLedgerIndex, getRpcHealth } from './ledger';
-import { getLastProcessedLedgerFromDB } from './db';
-=======
 import express, { Request, Response, Router } from 'express';
 import { fetchAndStoreEvents, getRpcHealth, getLatestRPCLedgerIndex } from './ledger';
 import { getLastProcessedLedgerFromDB, connectToPostgreSQL, getDbInstance } from './db';
->>>>>>> dc722e4f
 import { STELLAR_NETWORK, CONTRACT_ID_TO_INDEX } from './constants';
 
 const router = Router();
@@ -40,17 +34,12 @@
 
 router.get('/health', async (req: Request, res: Response) => {
   console.log('---------------- HEALTH CHECK REQUEST (api.ts) ----------------');
-<<<<<<< HEAD
-=======
   let dbStatus = 'disconnected';
   let rpcStatus = 'unknown';
->>>>>>> dc722e4f
   let lastLedgerDb = 0;
-  let rpcStatus = 'unknown';
+  let dbConnectionAttempted = false;
+
   try {
-<<<<<<< HEAD
-    lastLedgerDb = await getLastProcessedLedgerFromDB();
-=======
     let db = await getDbInstance();
     if (db) {
       try {
@@ -86,39 +75,29 @@
       }
     }
 
->>>>>>> dc722e4f
     rpcStatus = await getRpcHealth();
     const latestRPCLedger = await getLatestRPCLedgerIndex();
     res.status(200).json({
       status: 'ok',
-<<<<<<< HEAD
-=======
       database_status: dbStatus,
->>>>>>> dc722e4f
       soroban_rpc_status: rpcStatus,
       network: STELLAR_NETWORK,
       latest_rpc_ledger: latestRPCLedger || 'Not Available',
       indexing_contract: CONTRACT_ID_TO_INDEX || 'Not Set',
-      last_processed_ledger_in_db: lastLedgerDb
+      last_processed_ledger_in_db: lastLedgerDb,
+      db_connection_explicitly_attempted_in_health_check: dbConnectionAttempted
     });
   } catch (error: any) {
     console.error("Health check critical error:", error.message);
     res.status(500).json({
       status: 'error',
-<<<<<<< HEAD
-=======
       database_status: dbStatus,
->>>>>>> dc722e4f
       soroban_rpc_status: rpcStatus,
-      error: error.message
+      error: error.message,
+      db_connection_explicitly_attempted_in_health_check: dbConnectionAttempted
     });
   }
   console.log('------------------------------------------------------');
 });
 
-<<<<<<< HEAD
-
-export default router; 
-=======
-export default router;
->>>>>>> dc722e4f
+export default router;