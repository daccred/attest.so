<<<<<<< HEAD
import { MongoClient, ObjectId, Db } from 'mongodb';
import dotenv from 'dotenv';
dotenv.config({}); 

interface EventWithTransaction {
  event: any; // Define more specific types based on actual event structure
  transactionDetails: any; // Define more specific types for transaction details
}

export class DatabaseClient {
  private mongoUri: string;
  private dbName: string;
  private client: MongoClient;

  constructor() {
    const mongoUriFromEnv = process.env.MONGODB_URI;
    if (!mongoUriFromEnv) {
      console.error('[ERROR] MONGODB_URI is not defined in environment variables.');
      throw new Error('MONGODB_URI is not defined');
    }
    this.mongoUri = mongoUriFromEnv;
    this.dbName = process.env.MONGO_DB_NAME || new URL(this.mongoUri).pathname.substring(1) || 'horizon_dev';
    this.client = new MongoClient(this.mongoUri);
    console.log(`[INFO] DatabaseClient initialized. Target DB: ${this.dbName}`);
  }

  public async getDb(): Promise<Db> {
    // MongoClient.connect() is idempotent if already connected or connecting
    await this.client.connect(); 
    return this.client.db(this.dbName);
  }

  public async disconnect(): Promise<void> {
    // MongoClient.close() will no-op if not connected.
    await this.client.close();
    console.debug('[DEBUG] MongoDB client disconnected or was already disconnected.');
  }

  public async getLastProcessedLedger(): Promise<number> {
    console.debug('[DEBUG] Attempting to fetch last processed ledger from DB (MongoDB).');
    try {
      const db = await this.getDb();
      const metadataCollection = db.collection('Metadata');
      const metadata = await metadataCollection.findOne({ key: 'lastProcessedLedgerMeta' });
      const ledger = metadata ? Number(metadata.value) : 0;
      console.log(`[INFO] Fetched last processed ledger: ${ledger} (MongoDB).`);
      return ledger;
    } catch (error) {
      console.error('[ERROR] Error fetching last processed ledger from DB (MongoDB):', error);
      return 0; // Fallback to 0 in case of error
    }
  }

  public async updateLastProcessedLedger(ledgerSequence: number): Promise<void> {
    console.debug(`[DEBUG] Attempting to upsert lastProcessedLedgerMeta to ${ledgerSequence} in DB (MongoDB).`);
    try {
      const db = await this.getDb();
      const metadataCollection = db.collection('Metadata');
      await metadataCollection.updateOne(
        { key: 'lastProcessedLedgerMeta' },
        { $set: { value: ledgerSequence } },
        { upsert: true }
      );
      console.log(`[INFO] Successfully upserted lastProcessedLedger in DB to: ${ledgerSequence} (MongoDB).`);
    } catch (error) {
      console.error('[ERROR] Error updating last processed ledger in DB (MongoDB):', error);
    }
  }

  public async storeEventsAndTransactions(eventsWithTransactions: EventWithTransaction[]): Promise<void> {
    console.debug(
      `[DEBUG] storeEventsAndTransactions (MongoDB) called with ${eventsWithTransactions.length} items at ${new Date().toISOString()}`
    );
    if (eventsWithTransactions.length === 0) {
      console.debug('[DEBUG] No events to store (MongoDB), exiting function.');
      return;
    }

    console.info(`[INFO] Attempting to process and store ${eventsWithTransactions.length} event-transaction groups (MongoDB).`);
    const db = await this.getDb(); // Ensure client is connected before starting a session
    const transactionsCollection = db.collection('ContractTransaction');
    const eventsCollection = db.collection('ContractEvent');

    let successfulGroups = 0;
    let failedGroups = 0;

    for (const item of eventsWithTransactions) {
      const event = item.event;
      const transactionDetails = item.transactionDetails;
      const txHash = event?.txHash;

      if (!txHash) {
        console.warn('[WARN] Event item found without a txHash (MongoDB), skipping:', event?.id);
        failedGroups++;
        continue;
      }
      if (!transactionDetails) {
        console.warn(`[WARN] No transactionDetails for txHash ${txHash} (MongoDB), skipping event: ${event?.id}.`);
        failedGroups++;
        continue;
      }
      
      const session = this.client.startSession();
      try {
        console.debug(`[DEBUG] Starting MongoDB session for txHash: ${txHash}`);
        await session.withTransaction(async () => {
          const transactionDoc = {
            txHash: txHash,
            status: transactionDetails.status || 'UNKNOWN',
            ledger: parseInt(transactionDetails.ledger, 10),
            createdAt: new Date(parseInt(transactionDetails.createdAt, 10) * 1000),
            applicationOrder: transactionDetails.applicationOrder,
            feeBump: transactionDetails.feeBump || false,
            envelopeXdr: transactionDetails.envelopeXdr,
            resultXdr: transactionDetails.resultXdr,
            resultMetaXdr: transactionDetails.resultMetaXdr,
            diagnosticEventsXdr: transactionDetails.diagnosticEventsXdr || [],
            latestLedgerRpc: parseInt(transactionDetails.latestLedger, 10),
            latestLedgerCloseTimeRpc: new Date(parseInt(transactionDetails.latestLedgerCloseTime, 10) * 1000),
            oldestLedgerRpc: parseInt(transactionDetails.oldestLedger, 10),
            oldestLedgerCloseTimeRpc: new Date(parseInt(transactionDetails.oldestLedgerCloseTime, 10) * 1000),
            ingestedAt: new Date(),
          };

          console.debug(`[DEBUG] Upserting ContractTransaction for txHash: ${txHash} (MongoDB)`);
          await transactionsCollection.updateOne(
            { txHash: txHash }, 
            { $set: transactionDoc }, 
            { upsert: true, session }
          );
          console.debug(`[DEBUG] Upserted ContractTransaction for txHash: ${txHash} (MongoDB)`);

          const eventDoc = {
            eventId: event.id,
            type: event.type,
            ledger: parseInt(event.ledger, 10),
            ledgerClosedAt: new Date(event.ledgerClosedAt),
            contractId: event.contractId,
            pagingToken: event.pagingToken,
            inSuccessfulContractCall: event.inSuccessfulContractCall,
            topics: event.topic || [],
            value: event.value,
            transactionTxHash: txHash, 
            ingestedAt: new Date(),
          };
          console.debug(`[DEBUG] Inserting ContractEvent for eventId: ${event.id} (MongoDB)`);
          await eventsCollection.insertOne(eventDoc, { session });
          console.debug(`[DEBUG] Inserted ContractEvent for eventId: ${event.id} (MongoDB)`);
        });
        console.log(`[INFO] Successfully processed and stored transaction ${txHash} and its event ${event.id} (MongoDB).`);
        successfulGroups++;
      } catch (error) {
        console.error(`[ERROR] Failed to store transaction ${txHash} and event ${event.id} via MongoDB session:`, error);
        failedGroups++;
      } finally {
        await session.endSession();
        console.debug(`[DEBUG] Ended MongoDB session for txHash: ${txHash}`);
      }
    }
    console.log(`[INFO] Finished storing events (MongoDB). Successful groups: ${successfulGroups}, Failed groups: ${failedGroups}.`);
  }
}
=======
import { PrismaClient } from '@prisma/client';

let prisma: PrismaClient | undefined;

export async function connectToPostgreSQL(): Promise<boolean> {
  const databaseUrl = process.env.DATABASE_URL;
  
  if (!databaseUrl) {
    console.error('DATABASE_URL is not defined. Please set DATABASE_URL environment variable.');
    if (process.env.NODE_ENV !== 'test') {
      console.error("CRITICAL: DATABASE_URL not set, indexer will not function.")
    }
    prisma = undefined;
    return false;
  }
  
  try {
    const enablePrismaDebug =
      process.env.PRISMA_DEBUG === '1' ||
      process.env.PRISMA_DEBUG === 'true' ||
      process.env.NODE_ENV === 'development';

    prisma = new PrismaClient({
      datasources: {
        db: {
          url: databaseUrl
        }
      },
      log: enablePrismaDebug
        ? [{ emit: 'event', level: 'query' }, 'warn', 'error']
        : ['error']
    });

    if (enablePrismaDebug) {
      (prisma as any).$on('query', (e: any) => {
        console.debug(`[prisma] ${e.duration}ms ${e.query}`, e.params);
      });
    }
    
    // Test the connection
    await prisma.$connect();
    console.log('Successfully connected to PostgreSQL.');
    
    return true;
  } catch (error) {
    console.error('Failed to connect to PostgreSQL:', error);
    prisma = undefined;
    return false;
  }
}

// Connect to DB when module is loaded
connectToPostgreSQL();

export async function getDbInstance(): Promise<PrismaClient | undefined> {
  if (!prisma) {
    console.warn("getDbInstance called before DB connection was established or connection failed. Attempting to reconnect...");
    await connectToPostgreSQL();
  }
  return prisma;
}

export async function getLastProcessedLedgerFromDB(): Promise<number> {
  const db = await getDbInstance();
  if (!db) {
    console.error('Failed to get database instance.');
    return 0;
  }
  
  try {
    const metadata = await db.metadata.findUnique({
      where: { key: 'lastProcessedLedgerMeta' }
    });
    return metadata ? parseInt(metadata.value) : 0;
  } catch (error) {
    console.error('Error fetching last processed ledger from DB:', error);
    return 0;
  }
}

export async function updateLastProcessedLedgerInDB(ledgerSequence: number) {
  const db = await getDbInstance();
  if (!db) {
    console.error('Cannot update last processed ledger, database not initialized.');
    return;
  }
  
  try {
    await db.metadata.upsert({
      where: { key: 'lastProcessedLedgerMeta' },
      update: { value: ledgerSequence.toString() },
      create: { 
        key: 'lastProcessedLedgerMeta',
        value: ledgerSequence.toString()
      }
    });
    console.log(`Updated lastProcessedLedger in DB to: ${ledgerSequence}`);
  } catch (error) {
    console.error('Error updating last processed ledger in DB:', error);
  }
}

export async function storeEventsAndTransactionsInDB(eventsWithTransactions: any[]) {
  const db = await getDbInstance();
  if (!db) {
    console.error('Cannot store events, database not initialized.');
    return;
  }
  
  if (eventsWithTransactions.length === 0) return;

  try {
    // Process events in a transaction for consistency
    const results = await db.$transaction(async (prismaTx) => {
      const operations = eventsWithTransactions.map(async (item) => {
        const ev: any = item.event || {};
        const txDetails: any = item.transactionDetails || item.transaction || {};

        const ledgerNumber = typeof ev.ledger === 'string' ? parseInt(ev.ledger, 10) : ev.ledger;
        const eventTimestamp = ev.timestamp || ev.ledgerClosedAt;

        const eventData = {
          eventId: ev.id,
          ledger: Number.isFinite(ledgerNumber) ? ledgerNumber : 0,
          timestamp: eventTimestamp ? new Date(eventTimestamp) : new Date(),
          contractId: ev.contractId || '',
          eventType: ev.type || 'unknown',
          eventData: ev.data ?? {
            topic: ev.topic ?? null,
            value: ev.value ?? null,
            pagingToken: ev.pagingToken ?? null,
            inSuccessfulContractCall: ev.inSuccessfulContractCall ?? null,
          },

          // Transaction details
          txHash: ev.txHash || txDetails.txHash || txDetails.hash || '',
          txEnvelope: txDetails.envelopeXdr || txDetails.envelope || '',
          txResult: txDetails.resultXdr || txDetails.result || '',
          txMeta: txDetails.resultMetaXdr || txDetails.meta || '',
          txFeeBump: Boolean(txDetails.feeBump),
          txStatus: txDetails.status || 'unknown',
          txCreatedAt: eventTimestamp ? new Date(eventTimestamp) : new Date(),
        };

        return prismaTx.contractEvent.upsert({
          where: { eventId: ev.id },
          update: eventData,
          create: eventData
        });
      });
      
      return Promise.all(operations);
    });
    
    console.log(`Stored ${results.length} event-transaction pairs.`);
  } catch (error) {
    console.error('Error storing event-transaction pairs in PostgreSQL:', error);
  }
}

// Clean up on process exit
process.on('beforeExit', async () => {
  if (prisma) {
    await prisma.$disconnect();
  }
});
>>>>>>> dc722e4f
<|MERGE_RESOLUTION|>--- conflicted
+++ resolved
@@ -1,167 +1,3 @@
-<<<<<<< HEAD
-import { MongoClient, ObjectId, Db } from 'mongodb';
-import dotenv from 'dotenv';
-dotenv.config({}); 
-
-interface EventWithTransaction {
-  event: any; // Define more specific types based on actual event structure
-  transactionDetails: any; // Define more specific types for transaction details
-}
-
-export class DatabaseClient {
-  private mongoUri: string;
-  private dbName: string;
-  private client: MongoClient;
-
-  constructor() {
-    const mongoUriFromEnv = process.env.MONGODB_URI;
-    if (!mongoUriFromEnv) {
-      console.error('[ERROR] MONGODB_URI is not defined in environment variables.');
-      throw new Error('MONGODB_URI is not defined');
-    }
-    this.mongoUri = mongoUriFromEnv;
-    this.dbName = process.env.MONGO_DB_NAME || new URL(this.mongoUri).pathname.substring(1) || 'horizon_dev';
-    this.client = new MongoClient(this.mongoUri);
-    console.log(`[INFO] DatabaseClient initialized. Target DB: ${this.dbName}`);
-  }
-
-  public async getDb(): Promise<Db> {
-    // MongoClient.connect() is idempotent if already connected or connecting
-    await this.client.connect(); 
-    return this.client.db(this.dbName);
-  }
-
-  public async disconnect(): Promise<void> {
-    // MongoClient.close() will no-op if not connected.
-    await this.client.close();
-    console.debug('[DEBUG] MongoDB client disconnected or was already disconnected.');
-  }
-
-  public async getLastProcessedLedger(): Promise<number> {
-    console.debug('[DEBUG] Attempting to fetch last processed ledger from DB (MongoDB).');
-    try {
-      const db = await this.getDb();
-      const metadataCollection = db.collection('Metadata');
-      const metadata = await metadataCollection.findOne({ key: 'lastProcessedLedgerMeta' });
-      const ledger = metadata ? Number(metadata.value) : 0;
-      console.log(`[INFO] Fetched last processed ledger: ${ledger} (MongoDB).`);
-      return ledger;
-    } catch (error) {
-      console.error('[ERROR] Error fetching last processed ledger from DB (MongoDB):', error);
-      return 0; // Fallback to 0 in case of error
-    }
-  }
-
-  public async updateLastProcessedLedger(ledgerSequence: number): Promise<void> {
-    console.debug(`[DEBUG] Attempting to upsert lastProcessedLedgerMeta to ${ledgerSequence} in DB (MongoDB).`);
-    try {
-      const db = await this.getDb();
-      const metadataCollection = db.collection('Metadata');
-      await metadataCollection.updateOne(
-        { key: 'lastProcessedLedgerMeta' },
-        { $set: { value: ledgerSequence } },
-        { upsert: true }
-      );
-      console.log(`[INFO] Successfully upserted lastProcessedLedger in DB to: ${ledgerSequence} (MongoDB).`);
-    } catch (error) {
-      console.error('[ERROR] Error updating last processed ledger in DB (MongoDB):', error);
-    }
-  }
-
-  public async storeEventsAndTransactions(eventsWithTransactions: EventWithTransaction[]): Promise<void> {
-    console.debug(
-      `[DEBUG] storeEventsAndTransactions (MongoDB) called with ${eventsWithTransactions.length} items at ${new Date().toISOString()}`
-    );
-    if (eventsWithTransactions.length === 0) {
-      console.debug('[DEBUG] No events to store (MongoDB), exiting function.');
-      return;
-    }
-
-    console.info(`[INFO] Attempting to process and store ${eventsWithTransactions.length} event-transaction groups (MongoDB).`);
-    const db = await this.getDb(); // Ensure client is connected before starting a session
-    const transactionsCollection = db.collection('ContractTransaction');
-    const eventsCollection = db.collection('ContractEvent');
-
-    let successfulGroups = 0;
-    let failedGroups = 0;
-
-    for (const item of eventsWithTransactions) {
-      const event = item.event;
-      const transactionDetails = item.transactionDetails;
-      const txHash = event?.txHash;
-
-      if (!txHash) {
-        console.warn('[WARN] Event item found without a txHash (MongoDB), skipping:', event?.id);
-        failedGroups++;
-        continue;
-      }
-      if (!transactionDetails) {
-        console.warn(`[WARN] No transactionDetails for txHash ${txHash} (MongoDB), skipping event: ${event?.id}.`);
-        failedGroups++;
-        continue;
-      }
-      
-      const session = this.client.startSession();
-      try {
-        console.debug(`[DEBUG] Starting MongoDB session for txHash: ${txHash}`);
-        await session.withTransaction(async () => {
-          const transactionDoc = {
-            txHash: txHash,
-            status: transactionDetails.status || 'UNKNOWN',
-            ledger: parseInt(transactionDetails.ledger, 10),
-            createdAt: new Date(parseInt(transactionDetails.createdAt, 10) * 1000),
-            applicationOrder: transactionDetails.applicationOrder,
-            feeBump: transactionDetails.feeBump || false,
-            envelopeXdr: transactionDetails.envelopeXdr,
-            resultXdr: transactionDetails.resultXdr,
-            resultMetaXdr: transactionDetails.resultMetaXdr,
-            diagnosticEventsXdr: transactionDetails.diagnosticEventsXdr || [],
-            latestLedgerRpc: parseInt(transactionDetails.latestLedger, 10),
-            latestLedgerCloseTimeRpc: new Date(parseInt(transactionDetails.latestLedgerCloseTime, 10) * 1000),
-            oldestLedgerRpc: parseInt(transactionDetails.oldestLedger, 10),
-            oldestLedgerCloseTimeRpc: new Date(parseInt(transactionDetails.oldestLedgerCloseTime, 10) * 1000),
-            ingestedAt: new Date(),
-          };
-
-          console.debug(`[DEBUG] Upserting ContractTransaction for txHash: ${txHash} (MongoDB)`);
-          await transactionsCollection.updateOne(
-            { txHash: txHash }, 
-            { $set: transactionDoc }, 
-            { upsert: true, session }
-          );
-          console.debug(`[DEBUG] Upserted ContractTransaction for txHash: ${txHash} (MongoDB)`);
-
-          const eventDoc = {
-            eventId: event.id,
-            type: event.type,
-            ledger: parseInt(event.ledger, 10),
-            ledgerClosedAt: new Date(event.ledgerClosedAt),
-            contractId: event.contractId,
-            pagingToken: event.pagingToken,
-            inSuccessfulContractCall: event.inSuccessfulContractCall,
-            topics: event.topic || [],
-            value: event.value,
-            transactionTxHash: txHash, 
-            ingestedAt: new Date(),
-          };
-          console.debug(`[DEBUG] Inserting ContractEvent for eventId: ${event.id} (MongoDB)`);
-          await eventsCollection.insertOne(eventDoc, { session });
-          console.debug(`[DEBUG] Inserted ContractEvent for eventId: ${event.id} (MongoDB)`);
-        });
-        console.log(`[INFO] Successfully processed and stored transaction ${txHash} and its event ${event.id} (MongoDB).`);
-        successfulGroups++;
-      } catch (error) {
-        console.error(`[ERROR] Failed to store transaction ${txHash} and event ${event.id} via MongoDB session:`, error);
-        failedGroups++;
-      } finally {
-        await session.endSession();
-        console.debug(`[DEBUG] Ended MongoDB session for txHash: ${txHash}`);
-      }
-    }
-    console.log(`[INFO] Finished storing events (MongoDB). Successful groups: ${successfulGroups}, Failed groups: ${failedGroups}.`);
-  }
-}
-=======
 import { PrismaClient } from '@prisma/client';
 
 let prisma: PrismaClient | undefined;
@@ -327,5 +163,4 @@
   if (prisma) {
     await prisma.$disconnect();
   }
-});
->>>>>>> dc722e4f
+});