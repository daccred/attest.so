--- conflicted
+++ resolved
@@ -1,11 +1,6 @@
 import { describe, it, expect, beforeEach, vi, afterEach } from 'vitest';
 import express from 'express';
 import request from 'supertest';
-<<<<<<< HEAD
-import { PrismaClient } from '@prisma/client';
-import horizonRouter from '../src/api/indexer/api'; 
-=======
->>>>>>> 4a4c73ec
 
 // Mock ledger and db modules before importing the router
 vi.mock('../src/api/indexer/ledger', () => ({
@@ -16,12 +11,15 @@
     lastRpcLedger: 5,
   }),
   getRpcHealth: vi.fn().mockResolvedValue('healthy'),
+  getLatestRPCLedgerIndex: vi.fn().mockResolvedValue(123456),
 }));
 
 vi.mock('../src/api/indexer/db', () => ({
   getLastProcessedLedgerFromDB: vi.fn().mockResolvedValue(10),
-  connectToMongoDB: vi.fn().mockResolvedValue(true),
-  getDbInstance: vi.fn().mockResolvedValue({ command: vi.fn().mockResolvedValue(true) }),
+  connectToPostgreSQL: vi.fn().mockResolvedValue(true),
+  getDbInstance: vi.fn().mockResolvedValue({ 
+    $queryRaw: vi.fn().mockResolvedValue([{ 1: 1 }])
+  }),
 }));
 
 import horizonRouter from '../src/api/indexer/api';
@@ -33,13 +31,9 @@
 app.use(express.json());
 app.use('/api/horizon', horizonRouter);
 
-<<<<<<< HEAD
-let prisma: PrismaClient;
-=======
 beforeEach(() => {
   vi.clearAllMocks();
 });
->>>>>>> 4a4c73ec
 
 describe('Horizon API', () => {
   it('POST /events/ingest triggers ingestion', async () => {
@@ -47,121 +41,6 @@
       .post('/api/horizon/events/ingest')
       .send({ startLedger: 123 });
 
-<<<<<<< HEAD
-describe('Horizon API Event Ingester (Integration with Live RPC)', () => {
-  beforeAll(async () => {
-    if (!process.env.DATABASE_URL) {
-      throw new Error('Test DATABASE_URL not set. Check setup.ts');
-    }
-    prisma = new PrismaClient({
-      datasources: {
-        db: {
-          url: process.env.DATABASE_URL
-        }
-      }
-    });
-    await prisma.$connect();
-  });
-
-  afterAll(async () => {
-    await prisma.$disconnect();
-  });
-
-  beforeEach(async () => {
-    try {
-      await prisma.metadata.deleteMany({});
-      await prisma.contractEvent.deleteMany({});
-    } catch (e) {
-      console.error("Error clearing DB tables:", e);
-    }
-  });
-
-  describe('POST /api/horizon/events/ingest', () => {
-    it('should initiate event ingestion and fetch some events from a live contract', async () => {
-      // This test assumes CONTRACT_ID_TO_INDEX is valid and has emitted events recently
-      // or within the LEDGER_HISTORY_LIMIT_DAYS.
-      // For a truly deterministic test, you might need to trigger events on your test contract first.
-
-      const response = await request(app)
-        .post('/api/horizon/events/ingest')
-        .send({}); // Start from latest in DB or default lookback
-
-      expect(response.status).toBe(202);
-      expect(response.body.success).toBe(true);
-      expect(response.body.message).toContain('Event ingestion process initiated');
-
-      // Wait significantly longer for real network calls and processing
-      await new Promise(resolve => setTimeout(resolve, 15000)); // Adjust based on typical ingestion time
-
-      const eventsInDb = await prisma.contractEvent.findMany();
-      // We can't know the exact number of events, but expect some if the contract is active.
-      // If testing a specific known emission, you could assert more precisely.
-      console.log(`Found ${eventsInDb.length} events in DB after live ingestion.`);
-      expect(eventsInDb.length).toBeGreaterThanOrEqual(0); // At least 0, hopefully more
-
-      const metadata = await prisma.metadata.findUnique({ where: { key: 'lastProcessedLedgerMeta' } });
-      if (eventsInDb.length > 0) {
-        expect(metadata).not.toBeNull();
-        expect(metadata?.value).toBeGreaterThan(0);
-      } else {
-        console.warn("No events were ingested. This might be okay if the contract had no recent events or if start ledger was ahead.");
-        // If metadata exists, it means fetchAndStoreEvents ran.
-        // If it doesn't, it implies no events were processed to the point of updating metadata.
-      }
-    });
-
-    it('should ingest events starting from a specified ledger', async () => {
-        // To make this test reliable, you need to know a ledger range on testnet
-        // where your CONTRACT_ID_TO_INDEX *definitely* emitted events.
-        // Or, have a mechanism to emit test events before this test.
-        // For now, this will just call it and we hope for the best or check logs.
-        const knownStartLedgerWithEvents = 1; // Replace with an actual ledger if possible, or a very old one.
-                                            // For a generic test, starting from 1 might fetch many events or hit limits.
-                                            // A more controlled approach is better.
-
-        // For a more controlled test, you'd find the latest ledger, then query a small range
-        // slightly behind it, assuming some very recent activity.
-        // For now, we'll use a dynamic approach based on latest ledger for demonstration.
-        
-        const tempServer = new (require('@stellar/stellar-sdk').rpc.Server)(process.env.STELLAR_RPC_URL || 'https://soroban-testnet.stellar.org');
-        let latestLedger;
-        try {
-            latestLedger = await tempServer.getLatestLedger();
-        } catch (e) {
-            console.error("Could not fetch latest ledger for test setup", e);
-            throw e; // Fail fast if we can't set up the test range
-        }
-
-        // Let's try to get events from a small, very recent window.
-        // This is still non-deterministic but better than a fixed old ledger.
-        const testStartLedger = Math.max(1, latestLedger.sequence - 50); // Look back 50 ledgers
-        console.log(`Testing ingestion with startLedger: ${testStartLedger}`);
-
-
-        const response = await request(app)
-          .post('/api/horizon/events/ingest')
-          .send({ startLedger: testStartLedger });
-  
-        expect(response.status).toBe(202);
-        
-        await new Promise(resolve => setTimeout(resolve, 15000)); // Wait
-  
-        const metadata = await prisma.metadata.findUnique({ where: { key: 'lastProcessedLedgerMeta' } });
-        if (metadata) {
-            expect(parseInt(metadata.value)).toBeGreaterThanOrEqual(testStartLedger -1); // Should have processed at least up to where it started or beyond
-        } else {
-            console.warn(`No metadata found after ingesting from ledger ${testStartLedger}. This might mean no events were found in that range.`);
-        }
-        const eventsCount = await prisma.contractEvent.count({ where: { ledger: { gte: testStartLedger } } });
-        console.log(`Events found from ledger ${testStartLedger}: ${eventsCount}`);
-        // No strict assertion on count due to live network unpredictability
-    });
-
-    it('should handle invalid startLedger parameter', async () => {
-      const response = await request(app)
-        .post('/api/horizon/events/ingest')
-        .send({ startLedger: 'not-a-number' });
-=======
     expect(res.status).toBe(202);
     expect(res.body.success).toBe(true);
     expect(fetchAndStoreEvents).toHaveBeenCalledWith(123);
@@ -171,35 +50,19 @@
     const res = await request(app)
       .post('/api/horizon/events/ingest')
       .send({ startLedger: 'abc' });
->>>>>>> 4a4c73ec
 
     expect(res.status).toBe(400);
     expect(res.body.error).toContain('Invalid startLedger parameter');
   });
 
-<<<<<<< HEAD
-  describe('GET /api/horizon/health', () => {
-    it('should return health status with PostgreSQL connected and RPC healthy', async () => {
-      // Relies on the actual RPC server being healthy.
-      await prisma.metadata.create({ data: { key: 'lastProcessedLedgerMeta', value: '90' } });
-
-      const response = await request(app).get('/api/horizon/health');
-      expect(response.status).toBe(200);
-      expect(response.body.status).toBe('ok');
-      expect(response.body.database_status).toBe('connected');
-      expect(response.body.soroban_rpc_status).toBe('healthy'); // This depends on live RPC
-      expect(response.body.last_processed_ledger_in_db).toBe(90);
-    });
-=======
   it('GET /health returns status information', async () => {
     const res = await request(app).get('/api/horizon/health');
 
     expect(res.status).toBe(200);
     expect(res.body.status).toBe('ok');
-    expect(res.body.mongodb_status).toBe('connected');
+    expect(res.body.database_status).toBe('connected');
     expect(res.body.soroban_rpc_status).toBe('healthy');
     expect(getLastProcessedLedgerFromDB).toHaveBeenCalled();
     expect(getRpcHealth).toHaveBeenCalled();
->>>>>>> 4a4c73ec
   });
 });