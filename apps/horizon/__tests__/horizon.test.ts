import { describe, it, expect, beforeEach, vi, afterEach } from 'vitest';
import express from 'express';
import request from 'supertest';

// Mock ledger and db modules before importing the router
vi.mock('../src/api/indexer/ledger', () => ({
  fetchAndStoreEvents: vi.fn().mockResolvedValue({
    message: 'ok',
    eventsFetched: 1,
    processedUpToLedger: 5,
    lastRpcLedger: 5,
  }),
  getRpcHealth: vi.fn().mockResolvedValue('healthy'),
<<<<<<< HEAD
=======
  getLatestRPCLedgerIndex: vi.fn().mockResolvedValue(123456),
>>>>>>> dc722e4f
}));

vi.mock('../src/api/indexer/db', () => ({
  getLastProcessedLedgerFromDB: vi.fn().mockResolvedValue(10),
<<<<<<< HEAD
  connectToMongoDB: vi.fn().mockResolvedValue(true),
  getDbInstance: vi.fn().mockResolvedValue({ command: vi.fn().mockResolvedValue(true) }),
=======
  connectToPostgreSQL: vi.fn().mockResolvedValue(true),
  getDbInstance: vi.fn().mockResolvedValue({ 
    $queryRaw: vi.fn().mockResolvedValue([{ 1: 1 }])
  }),
>>>>>>> dc722e4f
}));

import horizonRouter from '../src/api/indexer/api';
import { fetchAndStoreEvents } from '../src/api/indexer/ledger';
import { getRpcHealth } from '../src/api/indexer/ledger';
import { getLastProcessedLedgerFromDB } from '../src/api/indexer/db';

const app = express();
app.use(express.json());
app.use('/api/horizon', horizonRouter);

beforeEach(() => {
  vi.clearAllMocks();
});

describe('Horizon API', () => {
  it('POST /events/ingest triggers ingestion', async () => {
    const res = await request(app)
      .post('/api/horizon/events/ingest')
      .send({ startLedger: 123 });

    expect(res.status).toBe(202);
    expect(res.body.success).toBe(true);
    expect(fetchAndStoreEvents).toHaveBeenCalledWith(123);
  });

  it('POST /events/ingest with invalid startLedger returns 400', async () => {
    const res = await request(app)
      .post('/api/horizon/events/ingest')
      .send({ startLedger: 'abc' });

    expect(res.status).toBe(400);
    expect(res.body.error).toContain('Invalid startLedger parameter');
  });

  it('GET /health returns status information', async () => {
    const res = await request(app).get('/api/horizon/health');

    expect(res.status).toBe(200);
    expect(res.body.status).toBe('ok');
<<<<<<< HEAD
    expect(res.body.mongodb_status).toBe('connected');
=======
    expect(res.body.database_status).toBe('connected');
>>>>>>> dc722e4f
    expect(res.body.soroban_rpc_status).toBe('healthy');
    expect(getLastProcessedLedgerFromDB).toHaveBeenCalled();
    expect(getRpcHealth).toHaveBeenCalled();
  });
});<|MERGE_RESOLUTION|>--- conflicted
+++ resolved
@@ -11,23 +11,15 @@
     lastRpcLedger: 5,
   }),
   getRpcHealth: vi.fn().mockResolvedValue('healthy'),
-<<<<<<< HEAD
-=======
   getLatestRPCLedgerIndex: vi.fn().mockResolvedValue(123456),
->>>>>>> dc722e4f
 }));
 
 vi.mock('../src/api/indexer/db', () => ({
   getLastProcessedLedgerFromDB: vi.fn().mockResolvedValue(10),
-<<<<<<< HEAD
-  connectToMongoDB: vi.fn().mockResolvedValue(true),
-  getDbInstance: vi.fn().mockResolvedValue({ command: vi.fn().mockResolvedValue(true) }),
-=======
   connectToPostgreSQL: vi.fn().mockResolvedValue(true),
   getDbInstance: vi.fn().mockResolvedValue({ 
     $queryRaw: vi.fn().mockResolvedValue([{ 1: 1 }])
   }),
->>>>>>> dc722e4f
 }));
 
 import horizonRouter from '../src/api/indexer/api';
@@ -68,11 +60,7 @@
 
     expect(res.status).toBe(200);
     expect(res.body.status).toBe('ok');
-<<<<<<< HEAD
-    expect(res.body.mongodb_status).toBe('connected');
-=======
     expect(res.body.database_status).toBe('connected');
->>>>>>> dc722e4f
     expect(res.body.soroban_rpc_status).toBe('healthy');
     expect(getLastProcessedLedgerFromDB).toHaveBeenCalled();
     expect(getRpcHealth).toHaveBeenCalled();
