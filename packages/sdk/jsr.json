{
<<<<<<< HEAD
    "name": "@peke65/attest-sdk",
    "version": "0.0.14",
    "exports": "./src/index.ts",
    "exclude": ["test"]
  }
  
=======
  "name": "@attestprotocol/sdk",
  "version": "0.0.14",
  "exports": "./src/index.ts",
  "exclude": ["test"]
}
>>>>>>> b7970a93
<|MERGE_RESOLUTION|>--- conflicted
+++ resolved
@@ -1,15 +1,6 @@
 {
-<<<<<<< HEAD
-    "name": "@peke65/attest-sdk",
-    "version": "0.0.14",
-    "exports": "./src/index.ts",
-    "exclude": ["test"]
-  }
-  
-=======
   "name": "@attestprotocol/sdk",
   "version": "0.0.14",
   "exports": "./src/index.ts",
   "exclude": ["test"]
-}
->>>>>>> b7970a93
+}