--- conflicted
+++ resolved
@@ -49,7 +49,7 @@
 ```
 
 ## Features
-<<<<<<< HEAD
+
 - **Register Schema:** Register a new schema with a name and content.
 - **Fetch Schema:** Retrieve an existing schema by its ID.
 - **Create Attestation:** Create an attestation based on a schema.
@@ -90,8 +90,4 @@
 # Example with custom contracts
 yarn test-stellar -- --protocol=CBFL7XR7NNPTNSIIFWQMWLSCX3B3MM36UYX4TW3QXJKTIEA6KDLRYAQZ --authority=CDQR4K6BTPEVD4O56XR6TKLEEMNYTRJUG466J2ERNE5POIEKN2N6O7EM
 ```
-=======
->>>>>>> b7970a93
 
-- **Register Schema:** Register a new schema with a name and content.
-- **Fetch Schema:** Retrieve an existing schema by its ID.